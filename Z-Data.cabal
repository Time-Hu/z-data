--- conflicted
+++ resolved
@@ -108,274 +108,13 @@
   location: git://github.com/haskell-Z/z-data.git
 
 flag integer-simple
-<<<<<<< HEAD
-    description:
-        Use the [simple integer library](http://hackage.haskell.org/package/integer-simple)
-        instead of [integer-gmp](http://hackage.haskell.org/package/integer-gmp)
-    default: False
-    manual: False
-
-library
-    exposed-modules:        Z.Data.Array
-                            Z.Data.Array.Cast
-                            Z.Data.Array.Checked
-                            Z.Data.Array.QQ
-                            Z.Data.Array.Unaligned
-                            Z.Data.Array.UnliftedArray
-                            Z.Data.ASCII
-                            Z.Data.CBytes
-                            Z.Data.Vector
-                            Z.Data.Vector.Base
-                            Z.Data.Vector.Extra
-                            Z.Data.Vector.Search
-                            Z.Data.Vector.Shuffle
-                            Z.Data.Vector.Sort
-                            Z.Data.Vector.QQ
-                            Z.Data.Vector.FlatIntMap
-                            Z.Data.Vector.FlatIntSet
-                            Z.Data.Vector.FlatMap
-                            Z.Data.Vector.FlatSet
-                            Z.Data.Vector.Hex
-                            Z.Data.Vector.Base64
-
-                            Z.Data.Text
-                            Z.Data.Text.Base
-                            Z.Data.Text.Extra
-                            Z.Data.Text.Regex
-                            Z.Data.Text.Search
-                            Z.Data.Text.Print
-                            Z.Data.Text.UTF8Codec
-                            Z.Data.Text.UTF8Rewind
-
-                            Z.Data.Builder
-                            Z.Data.Builder.Base
-                            Z.Data.Builder.Numeric
-                            Z.Data.Builder.Numeric.DigitTable
-                            Z.Data.Builder.Time
-
-                            Z.Data.Generics.Utils
-
-                            Z.Data.Parser
-                            Z.Data.Parser.Base
-                            Z.Data.Parser.Numeric
-                            Z.Data.Parser.Time
-
-                            Z.Data.PrimRef
-                            Z.Data.PrimRef.PrimSTRef
-                            Z.Data.PrimRef.PrimIORef
-
-                            Z.Data.JSON
-                            Z.Data.JSON.Base
-                            Z.Data.JSON.Converter
-                            Z.Data.JSON.Builder
-                            Z.Data.JSON.Value
-
-=======
   description:
     Use the [simple integer library](http://hackage.haskell.org/package/integer-simple)
     instead of [integer-gmp](http://hackage.haskell.org/package/integer-gmp)
->>>>>>> 7932c064
 
   default:     False
   manual:      True
 
-<<<<<<< HEAD
-    build-depends:          base                    >= 4.12 && < 5.0
-                          , bytestring              >= 0.10.4 && < 0.12
-                          , ghc-prim                >= 0.5.3 && < 0.6.2
-                          , primitive               >= 0.7.1 && < 0.7.2
-                          , scientific              == 0.3.*
-                          , hashable                == 1.3.*
-                          , case-insensitive        == 1.2.*
-                          , deepseq                 >= 1.4 && < 1.5
-                          , QuickCheck              >= 2.10
-                          , tagged                  == 0.8.*
-                          , template-haskell        >= 2.14.0
-                          , time                    >= 1.9 && < 2.0
-                          , unordered-containers    == 0.2.*
-                          , containers              == 0.6.*
-                          , random                  >= 1.2.0
-
-    if os(windows)
-        extra-libraries:    stdc++
-        cc-options:         -DWIN32_LEAN_AND_MEAN -D_WIN32_WINNT=0x0600
-    else
-        extra-libraries:    stdc++ pthread
-
-    if flag(integer-simple)
-        cpp-options:        -DINTEGER_SIMPLE
-        build-depends:      integer-simple >= 0.1 && < 0.5
-    else
-        cpp-options:        -DINTEGER_GMP
-        build-depends:      integer-gmp >= 0.2 && < 1.1
-
-
-    include-dirs:           include
-                            third_party/utf8rewind/include/utf8rewind
-                            third_party/utf8rewind/source/internal
-                            third_party/utf8rewind/source
-                            third_party/fastvalidate-utf-8/include
-                            third_party/Turbo-Base64
-                            third_party/re2
-
-    includes:               bytes.h
-                            dtoa.h
-                            text.h
-                            utf8rewind.h
-                            simdasciicheck.h
-                            simdutf8check.h
-                            turbob64.h
-
-    install-includes:       bytes.h
-                            dtoa.h
-                            text.h
-
-    c-sources:              cbits/bytes.c
-                            cbits/dtoa.c
-                            cbits/text.c
-
-                            third_party/utf8rewind/source/unicodedatabase.c
-                            third_party/utf8rewind/source/internal/casemapping.c
-                            third_party/utf8rewind/source/internal/codepoint.c
-                            third_party/utf8rewind/source/internal/composition.c
-                            third_party/utf8rewind/source/internal/database.c
-                            third_party/utf8rewind/source/internal/decomposition.c
-                            third_party/utf8rewind/source/internal/seeking.c
-                            third_party/utf8rewind/source/internal/streaming.c
-                            third_party/utf8rewind/source/utf8rewind.c
-
-                            third_party/Turbo-Base64/turbob64c.c
-                            third_party/Turbo-Base64/turbob64d.c
-                            third_party/Turbo-Base64/turbob64sse.c
-
-    cxx-sources:            cbits/regex.cc
-
-                            third_party/re2/util/rune.cc
-                            third_party/re2/util/strutil.cc
-                            third_party/re2/re2/bitstate.cc
-                            third_party/re2/re2/compile.cc
-                            third_party/re2/re2/dfa.cc
-                            third_party/re2/re2/filtered_re2.cc
-                            third_party/re2/re2/mimics_pcre.cc
-                            third_party/re2/re2/nfa.cc
-                            third_party/re2/re2/onepass.cc
-                            third_party/re2/re2/parse.cc
-                            third_party/re2/re2/perl_groups.cc
-                            third_party/re2/re2/prefilter.cc
-                            third_party/re2/re2/prefilter_tree.cc
-                            third_party/re2/re2/prog.cc
-                            third_party/re2/re2/re2.cc
-                            third_party/re2/re2/regexp.cc
-                            third_party/re2/re2/set.cc
-                            third_party/re2/re2/simplify.cc
-                            third_party/re2/re2/stringpiece.cc
-                            third_party/re2/re2/tostring.cc
-                            third_party/re2/re2/unicode_casefold.cc
-                            third_party/re2/re2/unicode_groups.cc
-
-    default-language:       Haskell2010
-    build-tool-depends:     hsc2hs:hsc2hs
-    cc-options:             -march=native -Wno-sign-compare 
-    cxx-options:            -std=c++11
-                            -- currently it's ignored, see https://github.com/haskell/cabal/pull/6226
-                            -- we work around this issue using Setup.hs
-    ghc-options:            -Wall 
-                            -Wno-unticked-promoted-constructors
-                            -Wno-incomplete-patterns
-                            -- ploymorphic pattern synonym messed exhaustiveness checker
-    default-extensions:     BangPatterns
-                            BinaryLiterals
-                            CApiFFI
-                            ConstraintKinds
-                            CPP 
-                            DerivingStrategies
-                            DeriveGeneric
-                            DeriveAnyClass
-                            DefaultSignatures
-                            DataKinds
-                            ExistentialQuantification
-                            FlexibleContexts
-                            FlexibleInstances
-                            GeneralizedNewtypeDeriving 
-                            KindSignatures
-                            MagicHash
-                            MultiParamTypeClasses
-                            MultiWayIf
-                            PartialTypeSignatures
-                            PatternSynonyms 
-                            PolyKinds
-                            QuantifiedConstraints
-                            QuasiQuotes
-                            OverloadedStrings
-                            RankNTypes
-                            RecordWildCards
-                            ScopedTypeVariables 
-                            StandaloneDeriving
-                            TemplateHaskell
-                            TypeApplications
-                            TypeFamilyDependencies
-                            TypeFamilies
-                            TypeOperators
-                            TupleSections
-                            UnboxedTuples 
-                            UnliftedFFITypes 
-                            ViewPatterns
-
-test-suite Z-Data-Test
-    type:                   exitcode-stdio-1.0
-    hs-source-dirs:         test/
-    main-is:                Spec.hs
-
-    ghc-options:            -threaded
-    default-language:       Haskell2010
-    build-tool-depends:     hsc2hs:hsc2hs, hspec-discover:hspec-discover
-    other-modules:          Z.Data.CBytesSpec
-                            Z.Data.Builder.NumericSpec
-                            Z.Data.Builder.TimeSpec
-                            Z.Data.JSON.BaseSpec
-                            Z.Data.JSON.ValueSpec
-                            Z.Data.Parser.BaseSpec
-                            Z.Data.Parser.NumericSpec
-                            Z.Data.Parser.TimeSpec
-                            Z.Data.Array.UnalignedSpec
-                            Z.Data.Text.BaseSpec
-                            Z.Data.Text.ExtraSpec
-                            Z.Data.Text.SearchSpec
-                            Z.Data.Text.PrintSpec
-                            Z.Data.Vector.BaseSpec
-                            Z.Data.Vector.ExtraSpec
-                            Z.Data.Vector.SearchSpec
-                            Z.Data.Vector.ShuffleSpec
-                            Z.Data.Vector.SortSpec
-                            Z.Data.Vector.FlatMapSpec
-                            Z.Data.Vector.FlatSetSpec
-                            Z.Data.Vector.HexSpec
-                            Z.Data.Vector.Base64Spec
-                            Z.ForeignSpec
-
-    build-depends:          Z-Data
-                          , base
-                          , hspec                   >= 2.5.4
-                          , hashable
-                          , HUnit
-                          , QuickCheck              >= 2.10
-                          , quickcheck-instances
-                          , scientific
-                          , primitive
-                          , containers             
-                          , unordered-containers              
-                          , time
-                          , random                  >= 1.2.0
-
-    c-sources:              test/cbits/ffi.c
-
-    if flag(integer-simple)
-        cpp-options:        -DINTEGER_SIMPLE
-        build-depends:      integer-simple          >= 0.1 && < 0.5
-    else
-        cpp-options:        -DINTEGER_GMP
-        build-depends:      integer-gmp             >= 0.2 && < 1.1
-=======
 library
   exposed-modules:
     Z.Data.Array
@@ -626,5 +365,4 @@
 
   else
     cpp-options:   -DINTEGER_GMP
-    build-depends: integer-gmp >=0.2 && <1.2
->>>>>>> 7932c064
+    build-depends: integer-gmp >=0.2 && <1.2